--- conflicted
+++ resolved
@@ -1,17 +1,8 @@
 module Larch
   APP_NAME      = 'Larch'
-<<<<<<< HEAD
   APP_VERSION   = '2.0.0.dev.20100210'
   APP_AUTHOR    = 'Ryan Grove'
   APP_EMAIL     = 'ryan@wonko.com'
-  APP_URL       = 'http://github.com/rgrove/larch/'
-  APP_COPYRIGHT = 'Copyright (c) 2010 Ryan Grove <ryan@wonko.com>. All rights reserved.'
-=======
-  APP_VERSION   = '1.1.0'
-  APP_AUTHOR    = 'Ryan Grove'
-  APP_EMAIL     = 'ryan@wonko.com'
   APP_URL       = 'https://github.com/rgrove/larch/'
-  APP_COPYRIGHT = 'Copyright (c) 2011 Ryan Grove <ryan@wonko.com>. All ' <<
-                  'rights reserved.'
->>>>>>> 13124ea2
+  APP_COPYRIGHT = 'Copyright (c) 2011 Ryan Grove <ryan@wonko.com>. All rights reserved.'
 end